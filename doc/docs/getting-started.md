---
title: Getting Started
slug: /
---

import Tabs from '@theme/Tabs';
import TabItem from '@theme/TabItem';

## Install

<Tabs
groupId="lang"
defaultValue="hooks"
values={[
{label: 'React Hooks', value: 'hooks'},
{label: 'JavaScript', value: 'js'},
]}>
<TabItem value="hooks">

```bash
npm install replicache replicache-react
```

  </TabItem>
  <TabItem value="js">

```bash
npm install replicache
```

  </TabItem>
</Tabs>

## Serve Wasm Module

Replicache uses [Wasm](https://webassembly.org/) internally. Most bundlers don't deal with this well yet,
so it's easiest to just serve it as a static asset.

Copy the Replicache Wasm module to your static assets directory:

```bash
cp node_modules/replicache/out/*.wasm public/
```

:::note

You should add a [postinstall](https://docs.npmjs.com/cli/v7/using-npm/scripts) script to do this in your app, so that it will stay up to date when you update Replicache.

:::

## Client Setup

<Tabs
groupId="lang"
defaultValue="hooks"
values={[
{label: 'React Hooks', value: 'hooks'},
{label: 'JavaScript', value: 'js'},
]}>
<TabItem value="hooks">

```ts
import {Replicache} from 'replicache';
<<<<<<< HEAD
import {useSubscribe} from 'replicache-react';
=======
import {useSubscribe} from 'replicache-react-util';
import {nanoid} from 'nanoid';
>>>>>>> 1719e5d9

const rep = new Replicache({
  // Put the correct path to replicache.wasm.br on your server here.
  wasmModule: '/replicache.wasm',

  mutators: {
    createTodo: (tx, args) => {
      tx.put(`/todo/${args.id}`, args);
    },
  },
});

function MyComponent() {
  const todos = useSubscribe(
    rep,
    tx => tx.scan({prefix: '/todo/'}).toArray(),
    [],
  );

  const handleClick = () => {
    rep.mutate.createTodo({
      id: nanoid(),
      order: todos.length,
      text: 'new todo!',
    });
  };

  // ...
}
```

  </TabItem>
  <TabItem value="js">

```ts
import {Replicache} from 'replicache';
import {nanoid} from 'nanoid';

const rep = new Replicache({
  // Put the correct path to replicache.wasm[.br] on your server here.
  wasmModule: '/replicache.wasm',

  mutators: {
    createTodo: (tx, args) => {
      tx.put(`/todo/${args.id}`, args);
    },
  },
});

rep.subscribe(tx => tx.scan().toArray(), {
  onData: data => console.log('got todos', data),
});

rep.mutate.createTodo({
  id: nanoid(),
  title: 'Pick up milk',
  order: 3,
});
```

  </TabItem>
</Tabs>

## Server Setup

In order to sync, you will need to implement _push_ an _pull_ endpoints on your server.

For detailed information, see the [integration guide](/guide/intro), or the [push](#TODO)/[pull](#TODO) reference docs.<|MERGE_RESOLUTION|>--- conflicted
+++ resolved
@@ -61,12 +61,8 @@
 
 ```ts
 import {Replicache} from 'replicache';
-<<<<<<< HEAD
 import {useSubscribe} from 'replicache-react';
-=======
-import {useSubscribe} from 'replicache-react-util';
 import {nanoid} from 'nanoid';
->>>>>>> 1719e5d9
 
 const rep = new Replicache({
   // Put the correct path to replicache.wasm.br on your server here.
