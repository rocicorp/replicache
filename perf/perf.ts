import {benchmarks as replicacheBenchmarks} from './replicache';
import {benchmarkIDBRead, benchmarkIDBWrite} from './idb';
import {benchmarks as lockBenchmarks} from './lock';
import {benchmarks as hashBenchmarks} from './hash';
import {benchmarks as storageBenchmarks} from './storage';
import {
  formatAsBenchmarkJS,
  formatAsReplicache,
  formatVariance,
} from './format';
import type {RandomDataType} from './data';

export type Benchmark = {
  name: string;
  group: string;
  byteSize?: number;
  skip?: () => Promise<boolean> | boolean;
  setup?: () => Promise<void> | void;
  teardown?: () => Promise<void> | void;
  run: (b: Bencher, i: number) => Promise<void> | void;
};

export type Bencher = {
  reset: () => void;
  stop: () => void;
};

export type BenchmarkResult = {
  name: string;
  group: string;
  byteSize?: number;
  sortedRunTimesMs: number[];
  runTimesStatistics: {
    meanMs: number;
    medianMs: number;
    p75Ms: number;
    p90Ms: number;
    p95Ms: number;
    variance: number;
  };
};

async function runBenchmark(
  benchmark: Benchmark,
): Promise<BenchmarkResult | undefined> {
  // Execute fn at least this many runs.
  const minRuns = 9;
  const maxRuns = 21;
  // Execute fn at least for this long.
  const minTime = 500;
  const maxTotalTime = 5000;
  const times: number[] = [];
  let sum = 0;

  if (benchmark.skip && (await benchmark.skip())) {
    return;
  }

  if (benchmark.setup) {
    await benchmark.setup();
  }

  const totalTimeStart = performance.now();
  for (let i = 0; (i < minRuns || sum < minTime) && i < maxRuns; i++) {
    if (i >= minRuns && performance.now() - totalTimeStart > maxTotalTime) {
      break;
    }

    let t0 = 0;
    let t1 = 0;
    const reset = () => {
      performance.mark('mark-' + i);
      t0 = performance.now();
    };
    const stop = () => {
      t1 = performance.now();
      performance.measure(benchmark.name, 'mark-' + i);
    };
    reset();

    await benchmark.run(
      {
        reset,
        stop,
      },
      i,
    );
    if (t1 === 0) {
      stop();
    }
    const dur = t1 - t0;
    times.push(dur);
    sum += dur;
  }

  if (benchmark.teardown) {
    await benchmark.teardown();
  }

  times.sort((a, b) => a - b);
<<<<<<< HEAD
  // Remove two slowest. Treat them as JIT warmup.
  times.splice(0, 2);
  const runs = times.length;

  const median = 0.5;
  const medianTime = times[Math.floor(runs * median)];
  const medianBytesPerSecond = benchmark.byteSize
    ? `${formatToMBPerSecond(benchmark.byteSize, medianTime)} `
    : '';

  if (format === 'replicache') {
    const ptiles = [median, 0.75, 0.9, 0.95];
    return `${benchmark.name} ${ptiles
      .map(p => String(p * 100))
      .join('/')}%=${ptiles.map(p =>
      times[Math.floor(runs * p)].toFixed(2),
    )}ms/op ${medianBytesPerSecond}(${runs} runs sampled)`;
  } else {
    const variance =
      Math.max(medianTime - times[0], times[times.length - 1] - medianTime) /
      medianTime;
    return formatAsBenchmarkJS({
      name: benchmark.name,
      value:
        medianBytesPerSecond ||
        `${((1 / medianTime) * 1000).toFixed(2)} ops/sec `,
      variance: `${(variance * 100).toFixed(1)}%`,
      runs,
    });
  }
}

function formatAsBenchmarkJS({
  name,
  value,
  variance,
  runs,
}: {
  name: string;
  value: string;
  variance: string;
  runs: number;
}): string {
  // Example:
  //   fib(20) x 11,465 ops/sec ±1.12% (91 runs sampled)
  //   createObjectBuffer with 200 comments x 81.61 ops/sec ±1.70% (69 runs sampled)
  return `${name} x ${value}±${variance} (${runs} runs sampled)`;
}

function formatToMBPerSecond(size: number, timeMS: number): string {
  const bytes = (size / timeMS) * 1000;
  return (bytes / 2 ** 20).toFixed(2) + ' MB/s';
=======
  const calcPercentile = (percentile: number): number => {
    return times[Math.floor((runCount * percentile) / 100)];
  };
  const runCount = times.length;
  const medianMs = calcPercentile(50);
  return {
    name: benchmark.name,
    group: benchmark.group,
    byteSize: benchmark.byteSize,
    sortedRunTimesMs: times,
    runTimesStatistics: {
      meanMs: sum / runCount,
      medianMs,
      p75Ms: calcPercentile(75),
      p90Ms: calcPercentile(90),
      p95Ms: calcPercentile(95),
      variance: Math.max(
        medianMs - times[0],
        times[times.length - 1] - medianMs,
      ),
    },
  };
>>>>>>> 87908ada
}

export const benchmarks = [
  ...replicacheBenchmarks(),
  ...lockBenchmarks(),
  ...hashBenchmarks(),
  ...storageBenchmarks(),
];

for (const b of [benchmarkIDBRead, benchmarkIDBWrite]) {
  for (const numKeys of [1, 10, 100, 1000]) {
    const dataTypes: RandomDataType[] = ['string', 'object', 'arraybuffer'];
    for (const dataType of dataTypes) {
      const kb = 1024;
      const mb = kb * kb;
      const sizes = [
        kb,
        32 * kb,
        // Note: on blink, as of 4/2/2021, there's a cliff at 64kb
        mb,
        10 * mb,
        100 * mb,
      ];
      const group = dataType === 'arraybuffer' ? 'idb' : 'idb-extras';
      for (const valSize of sizes) {
        if (valSize > 10 * mb) {
          if (numKeys > 1) {
            continue;
          }
        } else if (valSize >= mb) {
          if (numKeys > 10) {
            continue;
          }
        }

        benchmarks.push(b({group, dataType, numKeys, valSize}));
      }
    }
  }
}

function findBenchmark(name: string, group: string): Benchmark {
  for (const b of benchmarks) {
    if (b.name === name && b.group === group) {
      return b;
    }
  }
  throw new Error(`No benchmark named "${name}" in group "${group}"`);
}

export async function runBenchmarkByNameAndGroup(
  name: string,
  group: string,
  format: 'replicache' | 'benchmarkJS',
): Promise<{jsonEntry: Entry; text: string} | {error: string} | undefined> {
  const b = findBenchmark(name, group);
  try {
    const result = await runBenchmark(b);
    if (!result) {
      return undefined;
    }
    return {
      jsonEntry: createGithubActionBenchmarkJSONEntry(result),
      text:
        format === 'replicache'
          ? formatAsReplicache(result)
          : formatAsBenchmarkJS(result),
    };
  } catch (e) {
    return {error: `${b.name} had an error: ${e}`};
  }
}

export function findBenchmarks(groups: string[]): Benchmark[] {
  return benchmarks.filter(b => groups.includes(b.group));
}

export async function runAll(groups: string[]): Promise<void> {
  const out: HTMLElement | null = document.getElementById('out');
  if (!out) {
    return;
  }
  const benchmarks = findBenchmarks(groups);
  for (const b of benchmarks) {
    try {
      const result = await runBenchmark(b);
      if (result) {
        out.textContent += formatAsReplicache(result) + '\n';
      }
    } catch (e) {
      out.textContent += `${b.name} had an error: ${e}` + '\n';
    }
  }
  out.textContent += 'Done!\n';
}

// See https://github.com/benchmark-action/github-action-benchmark#examples
type Entry = {
  name: string;
  unit: string;
  value: number;
  // variance
  range?: string;
  // any extra info, will be displayed in tool tip on graphs
  extra?: string;
};

function createGithubActionBenchmarkJSONEntry(result: BenchmarkResult): Entry {
  return {
    name: result.name,
    unit: 'median ms',
    value: result.runTimesStatistics.medianMs,
    range: formatVariance(result.runTimesStatistics.variance),
    extra: formatAsReplicache(result),
  };
}<|MERGE_RESOLUTION|>--- conflicted
+++ resolved
@@ -98,60 +98,8 @@
   }
 
   times.sort((a, b) => a - b);
-<<<<<<< HEAD
   // Remove two slowest. Treat them as JIT warmup.
   times.splice(0, 2);
-  const runs = times.length;
-
-  const median = 0.5;
-  const medianTime = times[Math.floor(runs * median)];
-  const medianBytesPerSecond = benchmark.byteSize
-    ? `${formatToMBPerSecond(benchmark.byteSize, medianTime)} `
-    : '';
-
-  if (format === 'replicache') {
-    const ptiles = [median, 0.75, 0.9, 0.95];
-    return `${benchmark.name} ${ptiles
-      .map(p => String(p * 100))
-      .join('/')}%=${ptiles.map(p =>
-      times[Math.floor(runs * p)].toFixed(2),
-    )}ms/op ${medianBytesPerSecond}(${runs} runs sampled)`;
-  } else {
-    const variance =
-      Math.max(medianTime - times[0], times[times.length - 1] - medianTime) /
-      medianTime;
-    return formatAsBenchmarkJS({
-      name: benchmark.name,
-      value:
-        medianBytesPerSecond ||
-        `${((1 / medianTime) * 1000).toFixed(2)} ops/sec `,
-      variance: `${(variance * 100).toFixed(1)}%`,
-      runs,
-    });
-  }
-}
-
-function formatAsBenchmarkJS({
-  name,
-  value,
-  variance,
-  runs,
-}: {
-  name: string;
-  value: string;
-  variance: string;
-  runs: number;
-}): string {
-  // Example:
-  //   fib(20) x 11,465 ops/sec ±1.12% (91 runs sampled)
-  //   createObjectBuffer with 200 comments x 81.61 ops/sec ±1.70% (69 runs sampled)
-  return `${name} x ${value}±${variance} (${runs} runs sampled)`;
-}
-
-function formatToMBPerSecond(size: number, timeMS: number): string {
-  const bytes = (size / timeMS) * 1000;
-  return (bytes / 2 ** 20).toFixed(2) + ' MB/s';
-=======
   const calcPercentile = (percentile: number): number => {
     return times[Math.floor((runCount * percentile) / 100)];
   };
@@ -174,7 +122,6 @@
       ),
     },
   };
->>>>>>> 87908ada
 }
 
 export const benchmarks = [
