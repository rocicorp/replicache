<<<<<<< HEAD
=======
import {parse as parseHash} from '../hash';
import {StoreImpl} from './store-impl';
>>>>>>> fae7daff
import {
  assertNotTempHash,
  makeNewFakeHashFunction,
  parse as parseHash,
} from '../hash';
import {Store} from './store';
import {Chunk, ChunkHasher, createChunkWithHash} from './chunk';
import type {Hash} from '../hash';
import {chunkMetaKey, parse as parseKey} from './key';
import {KeyType} from './key';
import {TestMemStore} from '../kv/test-mem-store';
import {assertArray, assertString} from '../asserts';
import {stringCompare} from '../string-compare';

export class TestStore extends StoreImpl {
  readonly kvStore: TestMemStore;

  constructor(
    kvStore = new TestMemStore(),
    chunkHasher: ChunkHasher = makeNewFakeHashFunction('fakehash'),
    assertValidHash = assertNotTempHash,
  ) {
    super(kvStore, chunkHasher, assertValidHash);
    this.kvStore = kvStore;
  }

  chunks(): Chunk[] {
    const rv: Chunk[] = [];
    for (const [key, value] of this.kvStore.entries()) {
      const pk = parseKey(key);
      if (pk.type === KeyType.ChunkData) {
        const refsValue = this.kvStore.map().get(chunkMetaKey(pk.hash));
        rv.push(createChunkWithHash(pk.hash, value, toRefs(refsValue)));
      }
    }
    return sortByHash(rv);
  }

  clear(): void {
    this.kvStore.clear();
  }
}

export function sortByHash(arr: Iterable<Chunk>): Chunk[] {
  return [...arr].sort((a, b) => stringCompare(String(a.hash), String(b.hash)));
}

function toRefs(refs: unknown): Hash[] {
  if (refs === undefined) {
    return [];
  }
  assertArray(refs);
  return refs.map(h => {
    assertString(h);
    return parseHash(h);
  });
}<|MERGE_RESOLUTION|>--- conflicted
+++ resolved
@@ -1,14 +1,9 @@
-<<<<<<< HEAD
-=======
-import {parse as parseHash} from '../hash';
 import {StoreImpl} from './store-impl';
->>>>>>> fae7daff
 import {
   assertNotTempHash,
   makeNewFakeHashFunction,
   parse as parseHash,
 } from '../hash';
-import {Store} from './store';
 import {Chunk, ChunkHasher, createChunkWithHash} from './chunk';
 import type {Hash} from '../hash';
 import {chunkMetaKey, parse as parseKey} from './key';
