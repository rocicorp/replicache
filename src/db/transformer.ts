--- conflicted
+++ resolved
@@ -190,18 +190,11 @@
     // originalHash is weak for Local Commits
     const originalHashP =
       meta.originalHash &&
-<<<<<<< HEAD
-      this._transformCommitWithCache(meta.originalHash, HashType.AllowWeak);
+      this._transformCommitWithCache(meta.originalHash, HashRefType.AllowWeak);
 
     const basisHash = await basisHashP;
     const originalHash = await originalHashP;
 
-=======
-      (await this._transformCommitWithCache(
-        meta.originalHash,
-        HashRefType.AllowWeak,
-      ));
->>>>>>> c62688fa
     if (basisHash === meta.basisHash && originalHash === meta.originalHash) {
       return meta;
     }
