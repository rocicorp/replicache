--- conflicted
+++ resolved
@@ -1409,13 +1409,9 @@
   expect(debug.callCount).to.be.greaterThan(0);
 
   expect(
-<<<<<<< HEAD
-    debug.getCalls().some(({firstArg}) => firstArg.startsWith('db=log-level')),
-=======
     debug
       .getCalls()
       .some(call => (call.firstArg + '').startsWith('db=log-level')),
->>>>>>> 279fb79d
   ).to.equal(true);
   expect(
     debug.getCalls().some(call => call.firstArg.startsWith('PULL')),
@@ -1971,15 +1967,9 @@
     mutators: {addData},
   });
 
-<<<<<<< HEAD
   expect(store.readCount).to.equal(1, 'readCount');
   expect(store.writeCount).to.equal(1, 'writeCount');
   expect(store.closeCount).to.equal(0, 'closeCount');
-=======
-  expect(store.readCount).to.equal(3);
-  expect(store.writeCount).to.equal(3);
-  expect(store.closeCount).to.equal(0);
->>>>>>> 279fb79d
   store.resetCounters();
 
   const b = await rep.query(tx => tx.has('foo'));
