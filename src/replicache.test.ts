--- conflicted
+++ resolved
@@ -5,7 +5,6 @@
   MemStoreWithCounters,
   replicacheForTesting,
   replicacheForTestingNoDefaultURLs,
-  testWithBothStores,
   tickAFewTimes,
   tickUntil,
 } from './test-util';
@@ -33,51 +32,7 @@
 
 const {fail} = assert;
 
-<<<<<<< HEAD
-// eslint-disable-next-line @typescript-eslint/ban-types
-async function replicacheForTesting<MD extends MutatorDefs = {}>(
-  name: string,
-  options: ReplicacheOptions<MD> = {},
-): Promise<ReplicacheTest<MD>> {
-  const pullURL = 'https://pull.com/?name=' + name;
-  const pushURL = 'https://push.com/?name=' + name;
-  return replicacheForTestingNoDefaultURLs(name, {
-    pullURL,
-    pushURL,
-    ...options,
-  });
-}
-
-// eslint-disable-next-line @typescript-eslint/ban-types
-async function replicacheForTestingNoDefaultURLs<MD extends MutatorDefs = {}>(
-  name: string,
-  {
-    pullURL,
-    pushDelay = 60_000, // Large to prevent interfering
-    pushURL,
-
-    ...rest
-  }: ReplicacheOptions<MD> = {},
-): Promise<ReplicacheTest<MD>> {
-  const rep = new ReplicacheTest<MD>({
-    pullURL,
-    pushDelay,
-    pushURL,
-    name,
-    ...rest,
-  });
-  dbsToDrop.add(rep.idbName);
-  reps.add(rep);
-  // Wait for open to be done.
-  await rep.clientID;
-  fetchMock.post(pullURL, {lastMutationID: 0, patch: []});
-  fetchMock.post(pushURL, 'ok');
-  await tickAFewTimes();
-  return rep;
-}
-=======
 initReplicacheTesting();
->>>>>>> 83a4a1e6
 
 async function addData(tx: WriteTransaction, data: {[key: string]: JSONValue}) {
   for (const [key, value] of Object.entries(data)) {
@@ -99,11 +54,7 @@
   (await expectPromiseToReject(f())).to.be.instanceof(c);
 }
 
-<<<<<<< HEAD
 test('get, has, scan on empty db', async () => {
-=======
-testWithBothStores('get, has, scan on empty db', async () => {
->>>>>>> 83a4a1e6
   const rep = await replicacheForTesting('test2');
   async function t(tx: ReadTransaction) {
     expect(await tx.get('key')).to.equal(undefined);
@@ -318,593 +269,7 @@
   );
 });
 
-<<<<<<< HEAD
-test('subscribe', async () => {
-  const log: [string, ReadonlyJSONValue][] = [];
-
-  const rep = await replicacheForTesting('subscribe', {
-    mutators: {
-      addData,
-    },
-  });
-  let queryCallCount = 0;
-  const cancel = rep.subscribe(
-    async (tx: ReadTransaction) => {
-      queryCallCount++;
-      return await tx.scan({prefix: 'a/'}).entries().toArray();
-    },
-    {
-      onData: (values: Iterable<[string, ReadonlyJSONValue]>) => {
-        for (const entry of values) {
-          log.push(entry);
-        }
-      },
-    },
-  );
-
-  expect(log).to.have.length(0);
-  expect(queryCallCount).to.equal(0);
-
-  const add = rep.mutate.addData;
-  await add({'a/0': 0});
-  expect(log).to.deep.equal([['a/0', 0]]);
-  expect(queryCallCount).to.equal(2); // One for initial subscribe and one for the add.
-
-  // Changing a entry to the same value no longer triggers the subscription to
-  // fire.
-  log.length = 0;
-  await add({'a/0': 0});
-  expect(log).to.deep.equal([]);
-  expect(queryCallCount).to.equal(2);
-
-  log.length = 0;
-  await add({'a/1': 1});
-  expect(log).to.deep.equal([
-    ['a/0', 0],
-    ['a/1', 1],
-  ]);
-  expect(queryCallCount).to.equal(3);
-
-  log.length = 0;
-  log.length = 0;
-  await add({'a/1': 11});
-  expect(log).to.deep.equal([
-    ['a/0', 0],
-    ['a/1', 11],
-  ]);
-  expect(queryCallCount).to.equal(4);
-
-  log.length = 0;
-  cancel();
-  await add({'a/1': 12});
-  await Promise.resolve();
-  expect(log).to.have.length(0);
-  expect(queryCallCount).to.equal(4);
-});
-
-// for (const 'prefix' of ['prefix', 'keyPrefix']) {
-test(`subscribe with index`, async () => {
-  const log: [[string, string], ReadonlyJSONValue][] = [];
-
-  const rep = await replicacheForTesting('subscribe-with-index', {
-    mutators: {
-      addData,
-    },
-  });
-
-  await rep.createIndex({
-    name: 'i1',
-    jsonPointer: '/id',
-    prefix: 'a',
-  });
-
-  let queryCallCount = 0;
-  let onDataCallCount = 0;
-  const cancel = rep.subscribe(
-    async (tx: ReadTransaction) => {
-      queryCallCount++;
-      return await tx.scan({indexName: 'i1'}).entries().toArray();
-    },
-    {
-      onData: (values: Iterable<[[string, string], ReadonlyJSONValue]>) => {
-        onDataCallCount++;
-        for (const entry of values) {
-          log.push(entry);
-        }
-      },
-    },
-  );
-
-  expect(log).to.have.length(0);
-  expect(queryCallCount).to.equal(0);
-  expect(onDataCallCount).to.equal(0);
-
-  await rep.mutate.addData({
-    a1: {id: 'a-1', x: 1},
-    a2: {id: 'a-2', x: 2},
-    b: {id: 'bx'},
-  });
-
-  expect(log).to.deep.equal([
-    [
-      ['a-1', 'a1'],
-      {
-        id: 'a-1',
-        x: 1,
-      },
-    ],
-    [
-      ['a-2', 'a2'],
-      {
-        id: 'a-2',
-        x: 2,
-      },
-    ],
-  ]);
-  expect(queryCallCount).to.equal(2); // One for initial subscribe and one for the add.
-  expect(onDataCallCount).to.equal(2);
-
-  log.length = 0;
-  await rep.mutate.addData({a3: {id: 'a-3', x: 3}});
-
-  expect(queryCallCount).to.equal(3);
-  expect(onDataCallCount).to.equal(3);
-  expect(log).to.deep.equal([
-    [
-      ['a-1', 'a1'],
-      {
-        id: 'a-1',
-        x: 1,
-      },
-    ],
-    [
-      ['a-2', 'a2'],
-      {
-        id: 'a-2',
-        x: 2,
-      },
-    ],
-    [
-      ['a-3', 'a3'],
-      {
-        id: 'a-3',
-        x: 3,
-      },
-    ],
-  ]);
-
-  await rep.dropIndex('i1');
-  expect(queryCallCount).to.equal(4);
-  expect(onDataCallCount).to.equal(3); // scan({indexName: 'i1'}) fails since we do not have that index any more.
-
-  log.length = 0;
-  await rep.createIndex({
-    name: 'i1',
-    jsonPointer: '/id',
-  });
-
-  expect(queryCallCount).to.equal(5);
-  expect(onDataCallCount).to.equal(4);
-  expect(log).to.deep.equal([
-    [
-      ['a-1', 'a1'],
-      {
-        id: 'a-1',
-        x: 1,
-      },
-    ],
-    [
-      ['a-2', 'a2'],
-      {
-        id: 'a-2',
-        x: 2,
-      },
-    ],
-    [
-      ['a-3', 'a3'],
-      {
-        id: 'a-3',
-        x: 3,
-      },
-    ],
-    [
-      ['bx', 'b'],
-      {
-        id: 'bx',
-      },
-    ],
-  ]);
-
-  cancel();
-});
-
-test('subscribe with index and start', async () => {
-  const log: [[string, string], ReadonlyJSONValue][] = [];
-
-  const rep = await replicacheForTesting('subscribe-with-index-and-start', {
-    mutators: {
-      addData,
-    },
-  });
-
-  await rep.createIndex({
-    name: 'i1',
-    jsonPointer: '/id',
-  });
-
-  let queryCallCount = 0;
-  let onDataCallCount = 0;
-  const cancel = rep.subscribe(
-    async (tx: ReadTransaction) => {
-      queryCallCount++;
-      return await tx
-        .scan({indexName: 'i1', start: {key: 'a-2'}})
-        .entries()
-        .toArray();
-    },
-    {
-      onData: (values: Iterable<[[string, string], ReadonlyJSONValue]>) => {
-        onDataCallCount++;
-        for (const entry of values) {
-          log.push(entry);
-        }
-      },
-    },
-  );
-
-  expect(log).to.have.length(0);
-  expect(queryCallCount).to.equal(0);
-  expect(onDataCallCount).to.equal(0);
-
-  await rep.mutate.addData({
-    a1: {id: 'a-1', x: 1},
-    a2: {id: 'a-2', x: 2},
-    b: {id: 'bx'},
-  });
-
-  expect(log).to.deep.equal([
-    [
-      ['a-2', 'a2'],
-      {
-        id: 'a-2',
-        x: 2,
-      },
-    ],
-    [
-      ['bx', 'b'],
-      {
-        id: 'bx',
-      },
-    ],
-  ]);
-  expect(queryCallCount).to.equal(2); // One for initial subscribe and one for the add.
-  expect(onDataCallCount).to.equal(2);
-
-  log.length = 0;
-  await rep.mutate.addData({
-    b: {id: 'bx2'},
-  });
-  expect(log).to.deep.equal([
-    [
-      ['a-2', 'a2'],
-      {
-        id: 'a-2',
-        x: 2,
-      },
-    ],
-    [
-      ['bx2', 'b'],
-      {
-        id: 'bx2',
-      },
-    ],
-  ]);
-  expect(queryCallCount).to.equal(3); // One for initial subscribe and one for the add.
-  expect(onDataCallCount).to.equal(3);
-
-  // Adding a entry that does not match the index... no id property
-  await rep.mutate.addData({
-    c: {noid: 'c-3'},
-  });
-  expect(queryCallCount).to.equal(3); // One for initial subscribe and one for the add.
-  expect(onDataCallCount).to.equal(3);
-
-  // Changing a entry before the start key
-  await rep.mutate.addData({
-    a1: {id: 'a-1', x: 2},
-  });
-  expect(queryCallCount).to.equal(3); // One for initial subscribe and one for the add.
-  expect(onDataCallCount).to.equal(3);
-
-  // Changing a entry to the same value we do not fire the subscription any more.
-  await rep.mutate.addData({
-    a2: {id: 'a-2', x: 2},
-  });
-  expect(queryCallCount).to.equal(3); // One for initial subscribe and one for the add.
-  expect(onDataCallCount).to.equal(3);
-
-  cancel();
-});
-
-test('subscribe with index and prefix', async () => {
-  const log: [[string, string], ReadonlyJSONValue][] = [];
-
-  const rep = await replicacheForTesting('subscribe-with-index-and-prefix', {
-    mutators: {
-      addData,
-    },
-  });
-
-  await rep.createIndex({
-    name: 'i1',
-    jsonPointer: '/id',
-  });
-
-  let queryCallCount = 0;
-  let onDataCallCount = 0;
-  const cancel = rep.subscribe(
-    async (tx: ReadTransaction) => {
-      queryCallCount++;
-      return await tx.scan({indexName: 'i1', prefix: 'b'}).entries().toArray();
-    },
-    {
-      onData: (values: Iterable<[[string, string], ReadonlyJSONValue]>) => {
-        onDataCallCount++;
-        for (const entry of values) {
-          log.push(entry);
-        }
-      },
-    },
-  );
-
-  expect(log).to.have.length(0);
-  expect(queryCallCount).to.equal(0);
-  expect(onDataCallCount).to.equal(0);
-
-  await rep.mutate.addData({
-    a1: {id: 'a-1', x: 1},
-    a2: {id: 'a-2', x: 2},
-    b: {id: 'bx'},
-  });
-
-  expect(log).to.deep.equal([
-    [
-      ['bx', 'b'],
-      {
-        id: 'bx',
-      },
-    ],
-  ]);
-  expect(queryCallCount).to.equal(2); // One for initial subscribe and one for the add.
-  expect(onDataCallCount).to.equal(2);
-
-  log.length = 0;
-  await rep.mutate.addData({
-    b: {id: 'bx2'},
-  });
-  expect(log).to.deep.equal([
-    [
-      ['bx2', 'b'],
-      {
-        id: 'bx2',
-      },
-    ],
-  ]);
-  expect(queryCallCount).to.equal(3); // One for initial subscribe and one for the add.
-  expect(onDataCallCount).to.equal(3);
-
-  // Adding a entry that does not match the index... no id property
-  await rep.mutate.addData({
-    c: {noid: 'c-3'},
-  });
-  expect(queryCallCount).to.equal(3); // One for initial subscribe and one for the add.
-  expect(onDataCallCount).to.equal(3);
-
-  // Changing a entry but still matching prefix
-  await rep.mutate.addData({
-    b: {id: 'bx3', x: 3},
-  });
-  expect(queryCallCount).to.equal(4);
-  expect(onDataCallCount).to.equal(4);
-
-  // Changing a entry to the same value will not trigger the subscription.
-  await rep.mutate.addData({
-    b: {id: 'bx3', x: 3},
-  });
-  expect(queryCallCount).to.equal(4); // One for initial subscribe and one for the add.
-  expect(onDataCallCount).to.equal(4);
-
-  cancel();
-});
-
-test('subscribe with isEmpty and prefix', async () => {
-  const log: boolean[] = [];
-
-  const rep = await replicacheForTesting('subscribe-with-is-empty', {
-    mutators: {
-      addData,
-      del: (tx, k: string) => tx.del(k),
-    },
-  });
-
-  let queryCallCount = 0;
-  let onDataCallCount = 0;
-  const cancel = rep.subscribe(
-    async (tx: ReadTransaction) => {
-      queryCallCount++;
-      return await tx.isEmpty();
-    },
-    {
-      onData: (empty: boolean) => {
-        onDataCallCount++;
-        log.push(empty);
-      },
-    },
-  );
-
-  expect(log).to.deep.equal([]);
-  expect(queryCallCount).to.equal(0);
-  expect(onDataCallCount).to.equal(0);
-
-  await tickAFewTimes();
-
-  expect(log).to.deep.equal([true]);
-  expect(queryCallCount).to.equal(1);
-  expect(onDataCallCount).to.equal(1);
-
-  await rep.mutate.addData({
-    a: 1,
-  });
-
-  expect(log).to.deep.equal([true, false]);
-  expect(queryCallCount).to.equal(2);
-  expect(onDataCallCount).to.equal(2);
-
-  await rep.mutate.addData({
-    b: 2,
-  });
-
-  expect(log).to.deep.equal([true, false]);
-  expect(queryCallCount).to.equal(3);
-  expect(onDataCallCount).to.equal(2);
-
-  await rep.mutate.del('a');
-
-  expect(log).to.deep.equal([true, false]);
-  expect(queryCallCount).to.equal(4);
-  expect(onDataCallCount).to.equal(2);
-
-  await rep.mutate.del('b');
-
-  expect(log).to.deep.equal([true, false, true]);
-  expect(queryCallCount).to.equal(5);
-  expect(onDataCallCount).to.equal(3);
-
-  cancel();
-});
-
-test('subscribe change keys', async () => {
-  const log: ReadonlyJSONValue[][] = [];
-
-  const rep = await replicacheForTesting('subscribe-change-keys', {
-    mutators: {
-      addData,
-      del: (tx, k: string) => tx.del(k),
-    },
-  });
-
-  let queryCallCount = 0;
-  let onDataCallCount = 0;
-  const cancel = rep.subscribe(
-    async (tx: ReadTransaction) => {
-      queryCallCount++;
-      const a = await tx.get('a');
-      const rv = [a ?? 'no-a'];
-      if (a === 1) {
-        rv.push((await tx.get('b')) ?? 'no b');
-      }
-      await tx.has('c');
-      return rv;
-    },
-    {
-      onData: (values: ReadonlyJSONValue[]) => {
-        onDataCallCount++;
-        log.push(values);
-      },
-    },
-  );
-
-  expect(log).to.have.length(0);
-  expect(queryCallCount).to.equal(0);
-  expect(onDataCallCount).to.equal(0);
-
-  await rep.mutate.addData({
-    a: 0,
-  });
-
-  expect(log).to.deep.equal([['no-a'], [0]]);
-  expect(queryCallCount).to.equal(2); // One for initial subscribe and one for the add.
-  expect(onDataCallCount).to.equal(2);
-
-  await rep.mutate.addData({
-    b: 2,
-  });
-  expect(queryCallCount).to.equal(2);
-  expect(onDataCallCount).to.equal(2);
-
-  log.length = 0;
-  await rep.mutate.addData({
-    a: 1,
-  });
-  expect(queryCallCount).to.equal(3);
-  expect(onDataCallCount).to.equal(3);
-  expect(log).to.deep.equal([[1, 2]]);
-
-  log.length = 0;
-  await rep.mutate.addData({
-    b: 3,
-  });
-  expect(queryCallCount).to.equal(4);
-  expect(onDataCallCount).to.equal(4);
-  expect(log).to.deep.equal([[1, 3]]);
-
-  log.length = 0;
-  await rep.mutate.addData({
-    a: 4,
-  });
-  expect(queryCallCount).to.equal(5);
-  expect(onDataCallCount).to.equal(5);
-  expect(log).to.deep.equal([[4]]);
-
-  await rep.mutate.addData({
-    b: 5,
-  });
-  expect(queryCallCount).to.equal(5);
-  expect(onDataCallCount).to.equal(5);
-
-  await rep.mutate.addData({
-    c: 6,
-  });
-  expect(queryCallCount).to.equal(6);
-  expect(onDataCallCount).to.equal(5);
-
-  await rep.mutate.del('c');
-  expect(queryCallCount).to.equal(7);
-  expect(onDataCallCount).to.equal(5);
-
-  cancel();
-});
-
-test('subscribe close', async () => {
-  const rep = await replicacheForTesting('subscribe-close', {
-    mutators: {addData},
-  });
-
-  const log: (ReadonlyJSONValue | undefined)[] = [];
-
-  const cancel = rep.subscribe((tx: ReadTransaction) => tx.get('k'), {
-    onData: value => log.push(value),
-    onDone: () => (done = true),
-  });
-
-  expect(log).to.have.length(0);
-
-  const add = rep.mutate.addData;
-  await add({k: 0});
-  await Promise.resolve();
-  expect(log).to.deep.equal([undefined, 0]);
-
-  let done = false;
-
-  await rep.close();
-  expect(done).to.equal(true);
-  cancel();
-});
-
 test('name', async () => {
-=======
-testWithBothStores('name', async () => {
->>>>>>> 83a4a1e6
   const repA = await replicacheForTesting('a', {mutators: {addData}});
   const repB = await replicacheForTesting('b', {mutators: {addData}});
 
@@ -943,49 +308,7 @@
   }
 });
 
-<<<<<<< HEAD
-test('subscribe with error', async () => {
-  const rep = await replicacheForTesting('suberr', {mutators: {addData}});
-
-  const add = rep.mutate.addData;
-
-  let gottenValue = 0;
-  let error;
-
-  const cancel = rep.subscribe(
-    async tx => {
-      const v = await tx.get('k');
-      if (v !== undefined && v !== null) {
-        throw v;
-      }
-      return null;
-    },
-    {
-      onData: () => {
-        gottenValue++;
-      },
-      onError: e => {
-        error = e;
-      },
-    },
-  );
-  await Promise.resolve();
-
-  expect(error).to.equal(undefined);
-  expect(gottenValue).to.equal(0);
-
-  await add({k: 'throw'});
-  expect(gottenValue).to.equal(1);
-  await Promise.resolve();
-  expect(error).to.equal('throw');
-
-  cancel();
-});
-
 test('overlapping writes', async () => {
-=======
-testWithBothStores('overlapping writes', async () => {
->>>>>>> 83a4a1e6
   async function dbWait(tx: ReadTransaction, dur: number) {
     // Try to take setTimeout away from me???
     const t0 = Date.now();
@@ -2523,179 +1846,6 @@
   });
 });
 
-<<<<<<< HEAD
-test('subscribe pull and index update', async () => {
-  const pullURL = 'https://pull.com/rep';
-  const rep = await replicacheForTesting('subscribe-pull-and-index-update', {
-    pullURL,
-    mutators: {addData},
-  });
-
-  const indexName = 'idx1';
-  await rep.createIndex({name: indexName, jsonPointer: '/id'});
-
-  const log: ReadonlyJSONValue[] = [];
-  let queryCallCount = 0;
-
-  const cancel = rep.subscribe(
-    tx => {
-      queryCallCount++;
-      return tx.scan({indexName}).entries().toArray();
-    },
-    {
-      onData(res) {
-        log.push(res);
-      },
-    },
-  );
-
-  let lastMutationID = 0;
-
-  let expectedQueryCallCount = 1;
-
-  async function testPull(opt: {
-    patch: PatchOperation[];
-    expectedLog: JSONValue[];
-    expectChange: boolean;
-  }) {
-    if (opt.expectChange) {
-      expectedQueryCallCount++;
-    }
-    log.length = 0;
-    fetchMock.post(pullURL, {
-      lastMutationID: lastMutationID++,
-      patch: opt.patch,
-    });
-
-    rep.pull();
-    await tickUntil(() => log.length >= opt.expectedLog.length);
-    expect(queryCallCount).to.equal(expectedQueryCallCount);
-    expect(log).to.deep.equal(opt.expectedLog);
-  }
-
-  await testPull({patch: [], expectedLog: [[]], expectChange: false});
-
-  await testPull({
-    patch: [
-      {
-        op: 'put',
-        key: 'a1',
-        value: {id: 'a-1', x: 1},
-      },
-    ],
-    expectedLog: [
-      [
-        [
-          ['a-1', 'a1'],
-          {
-            id: 'a-1',
-            x: 1,
-          },
-        ],
-      ],
-    ],
-    expectChange: true,
-  });
-
-  // Same value
-  await testPull({
-    patch: [
-      {
-        op: 'put',
-        key: 'a1',
-        value: {id: 'a-1', x: 1},
-      },
-    ],
-    expectedLog: [],
-    expectChange: false,
-  });
-
-  // Change value
-  await testPull({
-    patch: [
-      {
-        op: 'put',
-        key: 'a1',
-        value: {id: 'a-1', x: 2},
-      },
-    ],
-    expectedLog: [
-      [
-        [
-          ['a-1', 'a1'],
-          {
-            id: 'a-1',
-            x: 2,
-          },
-        ],
-      ],
-    ],
-    expectChange: true,
-  });
-
-  // Not matching index json patch
-  await testPull({
-    patch: [
-      {
-        op: 'put',
-        key: 'b1',
-        value: {notAnId: 'b-1', x: 1},
-      },
-    ],
-    expectedLog: [],
-    expectChange: false,
-  });
-
-  // Clear
-  await testPull({
-    patch: [
-      {
-        op: 'clear',
-      },
-    ],
-    expectedLog: [[]],
-    expectChange: true,
-  });
-
-  // Add again so we can test del...
-  await testPull({
-    patch: [
-      {
-        op: 'put',
-        key: 'a2',
-        value: {id: 'a-2', x: 2},
-      },
-    ],
-    expectedLog: [
-      [
-        [
-          ['a-2', 'a2'],
-          {
-            id: 'a-2',
-            x: 2,
-          },
-        ],
-      ],
-    ],
-    expectChange: true,
-  });
-  // .. and del
-  await testPull({
-    patch: [
-      {
-        op: 'del',
-        key: 'a2',
-      },
-    ],
-    expectedLog: [[]],
-    expectChange: true,
-  });
-
-  cancel();
-});
-
-=======
->>>>>>> 83a4a1e6
 async function tickUntilTimeIs(time: number, tick = 10) {
   while (Date.now() < time) {
     await clock.tickAsync(tick);
@@ -2856,81 +2006,6 @@
   expect(store.closeCount).to.equal(1);
 });
 
-<<<<<<< HEAD
-test('subscription coalescing', async () => {
-  const rep = await replicacheForTesting('subscription coalescing', {
-    mutators: {addData},
-  });
-
-  // eslint-disable-next-line @typescript-eslint/no-explicit-any
-  const store = sinon.spy((rep as any)._memKVStore as kv.Store);
-  const resetCounters = () => {
-    store.read.resetHistory();
-    store.write.resetHistory();
-    store.close.resetHistory();
-  };
-
-  expect(store.read.callCount).to.equal(0);
-  expect(store.write.callCount).to.equal(0);
-  expect(store.close.callCount).to.equal(0);
-  resetCounters();
-
-  const log: string[] = [];
-  const ca = rep.subscribe(tx => tx.has('a'), {
-    onData() {
-      log.push('a');
-    },
-  });
-  const cb = rep.subscribe(tx => tx.has('b'), {
-    onData() {
-      log.push('b');
-    },
-  });
-  const cc = rep.subscribe(tx => tx.has('c'), {
-    onData() {
-      log.push('c');
-    },
-  });
-
-  await tickUntil(() => log.length === 3);
-  expect(log).to.deep.equal(['a', 'b', 'c']);
-
-  expect(store.read.callCount).to.equal(1);
-  expect(store.write.callCount).to.equal(0);
-  expect(store.close.callCount).to.equal(0);
-  resetCounters();
-
-  ca();
-  cb();
-  cc();
-  log.length = 0;
-  rep.subscribe(tx => tx.has('d'), {
-    onData() {
-      log.push('d');
-    },
-  });
-  rep.subscribe(tx => tx.has('e'), {
-    onData() {
-      log.push('e');
-    },
-  });
-  expect(store.read.callCount).to.equal(0);
-  expect(store.write.callCount).to.equal(0);
-  expect(store.close.callCount).to.equal(0);
-  resetCounters();
-
-  await rep.mutate.addData({a: 1});
-
-  expect(store.read.callCount).to.equal(1);
-  expect(store.write.callCount).to.equal(1);
-  expect(store.close.callCount).to.equal(0);
-  resetCounters();
-
-  expect(log).to.deep.equal(['d', 'e']);
-});
-
-=======
->>>>>>> 83a4a1e6
 function findPropertyValue(
   obj: unknown,
   propertyName: string,
@@ -2982,71 +2057,7 @@
   });
 });
 
-<<<<<<< HEAD
-test('subscribe perf test regression', async () => {
-  clock.restore();
-  const count = 100;
-  const maxCount = 1000;
-  const minCount = 10;
-  const key = (k: number) => `key${k}`;
-  const rep = await replicacheForTesting('subscribe-perf-test-regression', {
-    mutators: {
-      async init(tx: WriteTransaction) {
-        await Promise.all(
-          Array.from({length: maxCount}, (_, i) => tx.put(key(i), i)),
-        );
-      },
-      async put(tx: WriteTransaction, options: {key: string; val: JSONValue}) {
-        await tx.put(options.key, options.val);
-      },
-    },
-  });
-
-  await rep.mutate.init();
-  const data = Array.from({length: count}).fill(0);
-  let onDataCallCount = 0;
-  const subs = Array.from({length: count}, (_, i) =>
-    rep.subscribe(tx => tx.get(key(i)), {
-      onData(v) {
-        onDataCallCount++;
-        data[i] = v;
-      },
-    }),
-  );
-
-  // We need to wait until all the initial async onData have been called.
-  while (onDataCallCount !== count) {
-    await sleep(10);
-  }
-
-  // The number of mutations to do. These should each trigger one
-  // subscription. The goal of this test is to ensure that we are only
-  // paying the runtime cost of subscriptions that are affected by the
-  // changes.
-  const mut = 10;
-  if (mut < minCount) {
-    throw new Error('Please decrease minCount');
-  }
-  const rand = Math.random();
-
-  for (let i = 0; i < mut; i++) {
-    await rep.mutate.put({key: key(i), val: i ** 2 + rand});
-  }
-
-  subs.forEach(c => c());
-
-  await sleep(100);
-
-  expect(onDataCallCount).to.equal(count + mut);
-  for (let i = 0; i < count; i++) {
-    expect(data[i]).to.equal(i < mut ? i ** 2 + rand : i);
-  }
-});
-
 test('client ID is set correctly on transactions', async () => {
-=======
-testWithBothStores('client ID is set correctly on transactions', async () => {
->>>>>>> 83a4a1e6
   const rep = await replicacheForTesting(
     'client-id-is-set-correctly-on-transactions',
     {
